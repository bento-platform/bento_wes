<<<<<<< HEAD
FROM --platform=$BUILDPLATFORM debian:bullseye-slim AS downloaded-deps

# Install VCF2MAF
# TODO: I don't like /opt as a home for these

WORKDIR /tmp/vcf2maf
ENV VCF2MAF_VERSION=1.6.21
RUN apt-get update -y && \
    apt-get install -y curl git unzip && \
    echo "https://github.com/mskcc/vcf2maf/archive/refs/tags/v${VCF2MAF_VERSION}.zip" && \
    curl -L "https://github.com/mskcc/vcf2maf/archive/refs/tags/v${VCF2MAF_VERSION}.zip" -o vcf2maf.zip && \
    unzip vcf2maf.zip && \
    mv "vcf2maf-${VCF2MAF_VERSION}" vcf2maf && \
    mkdir -p /opt/data && \
    cp vcf2maf/*.pl /opt && \
    cp -r vcf2maf/data /opt/data && \
    rm -rf vcf2maf

# Install Cromwell
ENV CROMWELL_VERSION=84
WORKDIR /
RUN curl -L \
    https://github.com/broadinstitute/cromwell/releases/download/${CROMWELL_VERSION}/cromwell-${CROMWELL_VERSION}.jar \
    -o cromwell.jar

# Clone (but don't install yet) Ensembl-VEP
ENV VEP_ENSEMBL_RELEASE_VERSION=104.3
RUN git clone --depth 1 -b "release/${VEP_ENSEMBL_RELEASE_VERSION}" https://github.com/Ensembl/ensembl-vep.git

FROM ghcr.io/bento-platform/bento_base_image:python-debian-2023.02.09 AS base-deps
=======
FROM ghcr.io/bento-platform/bento_base_image:python-debian-2024.01.01 AS base-deps

SHELL ["/bin/bash", "-c"]

WORKDIR /
>>>>>>> f42f4f6d

# Copy Ensembl-VEP from downloaded-deps
COPY --from=downloaded-deps /ensembl-vep /ensembl-vep

# Install system packages for HTSLib + SAMtools + curl and jq for workflows
# OpenJDK is for running WOMtool/Cromwell
<<<<<<< HEAD
# Perl/libdbi-perl/lib*-dev/cpanminus/unzip are for cBioPortal scripts / caches / utilities
RUN apt-get update -y && \
    apt-get install -y \
        samtools \
        tabix \
        bcftools \
        curl \
        jq \
        openjdk-17-jre \
        perl \
        libdbi-perl \
        libperl-dev \
        cpanminus \
        unzip \
        libbz2-dev \
        liblzma-dev \
        zlib1g-dev \
    && \
    rm -rf /var/lib/apt/lists/*

# Boostrap dependencies for setting up and running the Python application
RUN pip install --no-cache-dir poetry==1.3.2 gunicorn==20.1.0 "pysam>=0.20.0,<0.21.0"
=======
# Then, install dependencies for running the Python server + Python workflow dependencies
COPY container.requirements.txt .
RUN apt-get update -y && \
    apt-get install -y samtools tabix bcftools curl jq openjdk-17-jre && \
    rm -rf /var/lib/apt/lists/* && \
    pip install --no-cache-dir -r /container.requirements.txt && \
    rm /container.requirements.txt
>>>>>>> f42f4f6d

# Install Ensembl-VEP from cloned source
WORKDIR /
<<<<<<< HEAD
RUN cpanm --installdeps --with-recommends --notest --cpanfile ensembl-vep/cpanfile . && \
    cd ensembl-vep && \
    # Build vep in /ensembl-vep
    perl INSTALL.pl -a a --NO_TEST --NO_UPDATE

# Install Ensembl-VEP
ENV VEP_ENSEMBL_RELEASE_VERSION=104.3
WORKDIR /
RUN git clone --depth 1 -b "release/${VEP_ENSEMBL_RELEASE_VERSION}" https://github.com/Ensembl/ensembl-vep.git && \
    cpanm --installdeps --with-recommends --notest --cpanfile ensembl-vep/cpanfile . && \
    cd ensembl-vep && \
    # Build vep in /ensembl-vep
    perl INSTALL.pl -a a --NO_TEST --NO_UPDATE
=======
ENV CROMWELL_VERSION=86
RUN curl -L \
    https://github.com/broadinstitute/cromwell/releases/download/${CROMWELL_VERSION}/cromwell-${CROMWELL_VERSION}.jar \
    -o cromwell.jar
>>>>>>> f42f4f6d

FROM base-deps AS build-install

# Copy VCF2MAF
COPY --from=downloaded-deps /opt /opt

# Copy Cromwell
COPY --from=downloaded-deps /cromwell.jar /cromwell.jar

# Backwards-compatible with old BentoV2 container layout
RUN mkdir -p /wes/tmp && mkdir -p /data
WORKDIR /wes

COPY pyproject.toml .
COPY poetry.lock .

# Install production dependencies
# Without --no-root, we get errors related to the code not being copied in yet.
# But we don't want the code here, otherwise Docker cache doesn't work well.
RUN poetry config virtualenvs.create false && \
    poetry install --without dev --no-root

# Manually copy only what's relevant
# (Don't use .dockerignore, which allows us to have development containers too)
COPY bento_wes bento_wes
COPY entrypoint.bash .
COPY run.bash .
COPY LICENSE .
COPY README.md .

# Install the module itself, locally (similar to `pip install -e .`)
RUN poetry install --without dev

ENTRYPOINT [ "bash", "./entrypoint.bash" ]
CMD [ "bash", "./run.bash" ]<|MERGE_RESOLUTION|>--- conflicted
+++ resolved
@@ -1,5 +1,6 @@
-<<<<<<< HEAD
 FROM --platform=$BUILDPLATFORM debian:bullseye-slim AS downloaded-deps
+
+SHELL ["/bin/bash", "-c"]
 
 # Install VCF2MAF
 # TODO: I don't like /opt as a home for these
@@ -18,31 +19,27 @@
     rm -rf vcf2maf
 
 # Install Cromwell
-ENV CROMWELL_VERSION=84
+ENV CROMWELL_VERSION=86
 WORKDIR /
 RUN curl -L \
     https://github.com/broadinstitute/cromwell/releases/download/${CROMWELL_VERSION}/cromwell-${CROMWELL_VERSION}.jar \
     -o cromwell.jar
 
 # Clone (but don't install yet) Ensembl-VEP
-ENV VEP_ENSEMBL_RELEASE_VERSION=104.3
+ENV VEP_ENSEMBL_RELEASE_VERSION=111.0
 RUN git clone --depth 1 -b "release/${VEP_ENSEMBL_RELEASE_VERSION}" https://github.com/Ensembl/ensembl-vep.git
 
-FROM ghcr.io/bento-platform/bento_base_image:python-debian-2023.02.09 AS base-deps
-=======
 FROM ghcr.io/bento-platform/bento_base_image:python-debian-2024.01.01 AS base-deps
 
 SHELL ["/bin/bash", "-c"]
 
 WORKDIR /
->>>>>>> f42f4f6d
 
 # Copy Ensembl-VEP from downloaded-deps
 COPY --from=downloaded-deps /ensembl-vep /ensembl-vep
 
 # Install system packages for HTSLib + SAMtools + curl and jq for workflows
 # OpenJDK is for running WOMtool/Cromwell
-<<<<<<< HEAD
 # Perl/libdbi-perl/lib*-dev/cpanminus/unzip are for cBioPortal scripts / caches / utilities
 RUN apt-get update -y && \
     apt-get install -y \
@@ -63,40 +60,17 @@
     && \
     rm -rf /var/lib/apt/lists/*
 
-# Boostrap dependencies for setting up and running the Python application
-RUN pip install --no-cache-dir poetry==1.3.2 gunicorn==20.1.0 "pysam>=0.20.0,<0.21.0"
-=======
 # Then, install dependencies for running the Python server + Python workflow dependencies
 COPY container.requirements.txt .
-RUN apt-get update -y && \
-    apt-get install -y samtools tabix bcftools curl jq openjdk-17-jre && \
-    rm -rf /var/lib/apt/lists/* && \
-    pip install --no-cache-dir -r /container.requirements.txt && \
+RUN pip install --no-cache-dir -r /container.requirements.txt && \
     rm /container.requirements.txt
->>>>>>> f42f4f6d
 
 # Install Ensembl-VEP from cloned source
 WORKDIR /
-<<<<<<< HEAD
 RUN cpanm --installdeps --with-recommends --notest --cpanfile ensembl-vep/cpanfile . && \
     cd ensembl-vep && \
     # Build vep in /ensembl-vep
     perl INSTALL.pl -a a --NO_TEST --NO_UPDATE
-
-# Install Ensembl-VEP
-ENV VEP_ENSEMBL_RELEASE_VERSION=104.3
-WORKDIR /
-RUN git clone --depth 1 -b "release/${VEP_ENSEMBL_RELEASE_VERSION}" https://github.com/Ensembl/ensembl-vep.git && \
-    cpanm --installdeps --with-recommends --notest --cpanfile ensembl-vep/cpanfile . && \
-    cd ensembl-vep && \
-    # Build vep in /ensembl-vep
-    perl INSTALL.pl -a a --NO_TEST --NO_UPDATE
-=======
-ENV CROMWELL_VERSION=86
-RUN curl -L \
-    https://github.com/broadinstitute/cromwell/releases/download/${CROMWELL_VERSION}/cromwell-${CROMWELL_VERSION}.jar \
-    -o cromwell.jar
->>>>>>> f42f4f6d
 
 FROM base-deps AS build-install
 
