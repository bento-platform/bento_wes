--- conflicted
+++ resolved
@@ -60,21 +60,7 @@
 # TODO: Not compatible with GA4GH WES due to conflict with GA4GH service-info (preferred)
 @application.route("/service-info", methods=["GET"])
 def service_info():
-<<<<<<< HEAD
-    return jsonify({
-        "id": application.config["SERVICE_ID"],
-        "name": SERVICE_NAME,  # TODO: Should be globally unique?
-        "type": SERVICE_TYPE,
-        "description": "Workflow execution service for a CHORD application.",
-        "organization": {
-            "name": "C3G",
-            "url": "http://www.computationalgenomics.ca"
-        },
-        "contactUrl": "mailto:david.lougheed@mail.mcgill.ca",
-        "version": bento_wes.__version__
-    })
-=======
-    service_info = {
+    info = {
             "id": application.config["SERVICE_ID"],
             "name": SERVICE_NAME,  # TODO: Should be globally unique?
             "type": SERVICE_TYPE,
@@ -88,20 +74,19 @@
             "environment": "prod"
     }
     if not application.config["IS_RUNNING_DEV"]:
-        return jsonify(service_info)
+        return jsonify(info)
 
-    service_info["environment"] = "dev"
+    info["environment"] = "dev"
     try:
         res_tag = subprocess.check_output(["git", "describe", "--tags", "--abbrev=0"])
         if res_tag:
-            service_info["git_tag"] = res_tag.decode().rstrip()
+            info["git_tag"] = res_tag.decode().rstrip()
         res_branch = subprocess.check_output(["git", "branch", "--show-current"])
         if res_branch:
-            service_info["git_branch"] = res_branch.decode().rstrip()
+            info["git_branch"] = res_branch.decode().rstrip()
 
     except Exception as e:
         except_name = type(e).__name__
         print("Error in dev-mode retrieving git information", except_name, e)
 
-    return jsonify(service_info)
->>>>>>> 55ef2043
+    return jsonify(info)