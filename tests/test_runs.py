--- conflicted
+++ resolved
@@ -174,18 +174,6 @@
     assert len(error["errors"]) == 1
     assert error["errors"][0]["message"].startswith("No Celery ID present")
 
-
-def test_runs_public_endpoint(client):
-<<<<<<< HEAD
-    rv = client.get("/runs?with_details=true&public=true")
-    assert rv.status_code == 200
-    data = rv.get_json()
-=======
-    rv = client.get("/runs")
-    assert rv.status_code == 200
-
->>>>>>> db5aaf22
-
     # TODO: Get celery running for tests
 
     # rv = client.post(f"/runs/{cr_data['run_id']}/cancel")
